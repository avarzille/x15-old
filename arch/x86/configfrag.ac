--- conflicted
+++ resolved
@@ -1,10 +1,5 @@
 m4_define([x86_ENABLE_PAE],
-<<<<<<< HEAD
-          [AC_DEFINE([X15_X86_PAE], [1], [use PAE page translation])
-           AC_MSG_NOTICE([physical address extension enabled])])
-=======
           [AC_DEFINE([X15_X86_PAE], [1], [use PAE page translation])])
->>>>>>> 1f35ffbb
 
 m4_define([x86_SELECT_I386],
           [subarch=i386
@@ -40,23 +35,10 @@
 
            AC_DEFINE_UNQUOTED([X15_X86_SUBARCH], [$subarch], [subarch])
 
-<<<<<<< HEAD
-           # Never generate instructions that are unhandled in kernel mode
-           AX_APPEND_COMPILE_FLAGS([    \
-               -mno-mmx                 \
-               -mno-3dnow               \
-               -mno-sse                 \
-               -mno-sse2                \
-               -mno-avx])
-
-           AC_DEFINE_UNQUOTED([X15_X86_MACHINE], [$machine], [machine])
-           AC_MSG_NOTICE([machine type: $arch ($machine)])])
-=======
            AS_ECHO
            AC_MSG_NOTICE([target: $arch ($subarch)])
            AS_IF([test x"$subarch" = xi386],
                  [AC_MSG_NOTICE([x86: physical address extension: $enable_x86_pae])])])
->>>>>>> 1f35ffbb
 
 AS_CASE(["$host_cpu"],
         [i?86|x86_64], [x86_SELECT])
