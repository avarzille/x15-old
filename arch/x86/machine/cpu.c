/*
 * Copyright (c) 2010-2017 Richard Braun.
 *
 * This program is free software: you can redistribute it and/or modify
 * it under the terms of the GNU General Public License as published by
 * the Free Software Foundation, either version 3 of the License, or
 * (at your option) any later version.
 *
 * This program is distributed in the hope that it will be useful,
 * but WITHOUT ANY WARRANTY; without even the implied warranty of
 * MERCHANTABILITY or FITNESS FOR A PARTICULAR PURPOSE.  See the
 * GNU General Public License for more details.
 *
 * You should have received a copy of the GNU General Public License
 * along with this program.  If not, see <http://www.gnu.org/licenses/>.
 */

#include <assert.h>
#include <stdalign.h>
#include <stddef.h>
#include <stdint.h>
#include <string.h>

#include <kern/init.h>
#include <kern/log.h>
#include <kern/macros.h>
#include <kern/panic.h>
#include <kern/percpu.h>
#include <kern/shutdown.h>
#include <kern/thread.h>
#include <kern/xcall.h>
#include <machine/acpi.h>
#include <machine/biosmem.h>
#include <machine/boot.h>
#include <machine/cpu.h>
#include <machine/io.h>
#include <machine/lapic.h>
#include <machine/page.h>
#include <machine/pic.h>
#include <machine/pit.h>
#include <machine/pmap.h>
#include <machine/ssp.h>
#include <machine/trap.h>
#include <vm/vm_page.h>

/*
 * Delay used for frequency measurement, in microseconds.
 */
#define CPU_FREQ_CAL_DELAY  1000000

#define CPU_TYPE_MASK       0x00003000
#define CPU_TYPE_SHIFT      12
#define CPU_FAMILY_MASK     0x00000f00
#define CPU_FAMILY_SHIFT    8
#define CPU_EXTFAMILY_MASK  0x0ff00000
#define CPU_EXTFAMILY_SHIFT 20
#define CPU_MODEL_MASK      0x000000f0
#define CPU_MODEL_SHIFT     4
#define CPU_EXTMODEL_MASK   0x000f0000
#define CPU_EXTMODEL_SHIFT  16
#define CPU_STEPPING_MASK   0x0000000f
#define CPU_STEPPING_SHIFT  0
#define CPU_BRAND_MASK      0x000000ff
#define CPU_BRAND_SHIFT     0
#define CPU_CLFLUSH_MASK    0x0000ff00
#define CPU_CLFLUSH_SHIFT   8
#define CPU_APIC_ID_MASK    0xff000000
#define CPU_APIC_ID_SHIFT   24

#define CPU_INVALID_APIC_ID ((unsigned int)-1)

/*
 * MP related CMOS ports, registers and values.
 */
#define CPU_MP_CMOS_PORT_REG        0x70
#define CPU_MP_CMOS_PORT_DATA       0x71
#define CPU_MP_CMOS_REG_RESET       0x0f
#define CPU_MP_CMOS_DATA_RESET_WARM 0x0a
#define CPU_MP_CMOS_RESET_VECTOR    0x467

/*
 * Priority of the shutdown operations.
 *
 * Last resort, lower than everything else.
 */
#define CPU_SHUTDOWN_PRIORITY 0

/*
 * Gate descriptor.
 */
struct cpu_gate_desc {
    uint32_t word1;
    uint32_t word2;
#ifdef __LP64__
    uint32_t word3;
    uint32_t word4;
#endif /* __LP64__ */
};

/*
 * LDT or TSS system segment descriptor.
 */
struct cpu_sysseg_desc {
    uint32_t word1;
    uint32_t word2;
#ifdef __LP64__
    uint32_t word3;
    uint32_t word4;
#endif /* __LP64__ */
};

struct cpu_pseudo_desc {
    uint16_t limit;
    uintptr_t address;
} __packed;

void *cpu_local_area __percpu;

/*
 * Processor descriptor, one per CPU.
 */
struct cpu cpu_desc __percpu;

/*
 * Number of active processors.
 */
unsigned int cpu_nr_active __read_mostly = 1;

/*
 * Processor frequency, assumed fixed and equal on all processors.
 */
static uint64_t cpu_freq __read_mostly;

/*
 * TLS segment, as expected by the compiler.
 *
 * TLS isn't actually used inside the kernel. The current purpose of this
 * segment is to implement stack protection.
 */
static const struct cpu_tls_seg cpu_tls_seg = {
    .ssp_guard_word = SSP_GUARD_WORD,
};

/*
 * Interrupt descriptor table.
 */
static alignas(8) struct cpu_gate_desc cpu_idt[CPU_IDT_SIZE] __read_mostly;

/*
 * Double fault handler, and stack for the main processor.
 *
 * TODO Declare as init data, and replace the BSP stack with kernel virtual
 * memory.
 */
static unsigned long cpu_double_fault_handler;
static alignas(CPU_DATA_ALIGN) char cpu_double_fault_stack[TRAP_STACK_SIZE];

void
cpu_delay(unsigned long usecs)
{
    int64_t total, prev, count, diff;

    assert(usecs != 0);

    total = DIV_CEIL((int64_t)usecs * cpu_freq, 1000000);
    prev = cpu_get_tsc();

    do {
        count = cpu_get_tsc();
        diff = count - prev;
        prev = count;
        total -= diff;
    } while (total > 0);
}

void * __init
cpu_get_boot_stack(void)
{
    return percpu_var(cpu_desc.boot_stack, boot_ap_id);
}

static void __init
cpu_preinit(struct cpu *cpu, unsigned int id, unsigned int apic_id)
{
    cpu->id = id;
    cpu->apic_id = apic_id;
    cpu->state = CPU_STATE_OFF;
    cpu->boot_stack = NULL;
}

static void
cpu_seg_set_null(char *table, unsigned int selector)
{
    struct cpu_seg_desc *desc;

    desc = (struct cpu_seg_desc *)(table + selector);
    desc->high = 0;
    desc->low = 0;
}

static void
cpu_seg_set_code(char *table, unsigned int selector)
{
    struct cpu_seg_desc *desc;

    desc = (struct cpu_seg_desc *)(table + selector);

#ifdef __LP64__
    desc->high = CPU_DESC_LONG | CPU_DESC_PRESENT | CPU_DESC_S
                 | CPU_DESC_TYPE_CODE;
    desc->low = 0;
#else /* __LP64__ */
    desc->high = CPU_DESC_GRAN_4KB | CPU_DESC_DB
                 | (0x000fffff & CPU_DESC_SEG_LIMIT_HIGH_MASK)
                 | CPU_DESC_PRESENT | CPU_DESC_S | CPU_DESC_TYPE_CODE;
    desc->low = 0x000fffff & CPU_DESC_SEG_LIMIT_LOW_MASK;
#endif /* __LP64__ */
}

static void
cpu_seg_set_data(char *table, unsigned int selector, uint32_t base)
{
    struct cpu_seg_desc *desc;

    desc = (struct cpu_seg_desc *)(table + selector);

#ifdef __LP64__
    (void)base;

    desc->high = CPU_DESC_DB | CPU_DESC_PRESENT | CPU_DESC_S
                 | CPU_DESC_TYPE_DATA;
    desc->low = 0;
#else /* __LP64__ */
    desc->high = (base & CPU_DESC_SEG_BASE_HIGH_MASK)
                 | CPU_DESC_GRAN_4KB | CPU_DESC_DB
                 | (0x000fffff & CPU_DESC_SEG_LIMIT_HIGH_MASK)
                 | CPU_DESC_PRESENT | CPU_DESC_S | CPU_DESC_TYPE_DATA
                 | ((base & CPU_DESC_SEG_BASE_MID_MASK) >> 16);
    desc->low = ((base & CPU_DESC_SEG_BASE_LOW_MASK) << 16)
                | (0x000fffff & CPU_DESC_SEG_LIMIT_LOW_MASK);
#endif /* __LP64__ */
}

static void
cpu_seg_set_tss(char *table, unsigned int selector, struct cpu_tss *tss)
{
    struct cpu_sysseg_desc *desc;
    unsigned long base, limit;

    desc = (struct cpu_sysseg_desc *)(table + selector);
    base = (unsigned long)tss;
    limit = base + sizeof(*tss) - 1;

#ifdef __LP64__
    desc->word4 = 0;
    desc->word3 = (base >> 32);
#endif /* __LP64__ */

    desc->word2 = (base & CPU_DESC_SEG_BASE_HIGH_MASK)
                  | (limit & CPU_DESC_SEG_LIMIT_HIGH_MASK)
                  | CPU_DESC_PRESENT | CPU_DESC_TYPE_TSS
                  | ((base & CPU_DESC_SEG_BASE_MID_MASK) >> 16);
    desc->word1 = ((base & CPU_DESC_SEG_BASE_LOW_MASK) << 16)
                  | (limit & CPU_DESC_SEG_LIMIT_LOW_MASK);
}

/*
 * Set the given GDT for the current processor.
 *
 * On i386, the ds, es and ss segment registers are reloaded.
 *
 * The fs and gs segment registers, which point to the percpu and the TLS
 * areas respectively, must be set separately.
 */
void cpu_load_gdt(struct cpu_pseudo_desc *gdtr);

static inline void __init
cpu_set_percpu_area(const struct cpu *cpu, void *area)
{
#ifdef __LP64__
    unsigned long va;

    va = (unsigned long)area;
    cpu_set_msr(CPU_MSR_FSBASE, (uint32_t)(va >> 32), (uint32_t)va);
#else /* __LP64__ */
    asm volatile("mov %0, %%fs" : : "r" (CPU_GDT_SEL_PERCPU));
#endif /* __LP64__ */

    percpu_var(cpu_local_area, cpu->id) = area;
}

static inline void __init
cpu_set_tls_area(void)
{
#ifdef __LP64__
    unsigned long va;

    va = (unsigned long)&cpu_tls_seg;
    cpu_set_msr(CPU_MSR_GSBASE, (uint32_t)(va >> 32), (uint32_t)va);
#else /* __LP64__ */
    asm volatile("mov %0, %%gs" : : "r" (CPU_GDT_SEL_TLS));
#endif /* __LP64__ */
}

static void __init
cpu_init_gdtr(struct cpu_pseudo_desc *gdtr, const struct cpu *cpu)
{
    gdtr->address = (unsigned long)cpu->gdt;
    gdtr->limit = sizeof(cpu->gdt) - 1;
}

static void __init
cpu_init_gdt(struct cpu *cpu)
{
    struct cpu_pseudo_desc gdtr;
    void *pcpu_area;

    pcpu_area = percpu_area(cpu->id);

    cpu_seg_set_null(cpu->gdt, CPU_GDT_SEL_NULL);
    cpu_seg_set_code(cpu->gdt, CPU_GDT_SEL_CODE);
    cpu_seg_set_data(cpu->gdt, CPU_GDT_SEL_DATA, 0);
    cpu_seg_set_tss(cpu->gdt, CPU_GDT_SEL_TSS, &cpu->tss);

#ifndef __LP64__
    cpu_seg_set_tss(cpu->gdt, CPU_GDT_SEL_DF_TSS, &cpu->double_fault_tss);
    cpu_seg_set_data(cpu->gdt, CPU_GDT_SEL_PERCPU, (unsigned long)pcpu_area);
    cpu_seg_set_data(cpu->gdt, CPU_GDT_SEL_TLS, (unsigned long)&cpu_tls_seg);
#endif /* __LP64__ */

    cpu_init_gdtr(&gdtr, cpu);
    cpu_load_gdt(&gdtr);
    cpu_set_percpu_area(cpu, pcpu_area);
    cpu_set_tls_area();
}

static void __init
cpu_init_ldt(void)
{
    asm volatile("lldt %w0" : : "q" (CPU_GDT_SEL_NULL));
}

static void __init
cpu_init_tss(struct cpu *cpu)
{
    struct cpu_tss *tss;

    tss = &cpu->tss;
    memset(tss, 0, sizeof(*tss));

#ifdef __LP64__
    assert(cpu->double_fault_stack != NULL);
    tss->ist[CPU_TSS_IST_DF] = (unsigned long)cpu->double_fault_stack
                               + TRAP_STACK_SIZE;
#endif /* __LP64__ */

    asm volatile("ltr %w0" : : "q" (CPU_GDT_SEL_TSS));
}

#ifndef __LP64__
static void __init
cpu_init_double_fault_tss(struct cpu *cpu)
{
    struct cpu_tss *tss;

    assert(cpu_double_fault_handler != 0);
    assert(cpu->double_fault_stack != NULL);

    tss = &cpu->double_fault_tss;
    memset(tss, 0, sizeof(*tss));
    tss->cr3 = cpu_get_cr3();
    tss->eip = cpu_double_fault_handler;
    tss->eflags = CPU_EFL_ONE;
    tss->ebp = (unsigned long)cpu->double_fault_stack + TRAP_STACK_SIZE;
    tss->esp = tss->ebp;
    tss->es = CPU_GDT_SEL_DATA;
    tss->cs = CPU_GDT_SEL_CODE;
    tss->ss = CPU_GDT_SEL_DATA;
    tss->ds = CPU_GDT_SEL_DATA;
    tss->fs = CPU_GDT_SEL_PERCPU;
}
#endif /* __LP64__ */

void
cpu_idt_set_gate(unsigned int vector, void (*isr)(void))
{
    struct cpu_gate_desc *desc;

    assert(vector < ARRAY_SIZE(cpu_idt));

    desc = &cpu_idt[vector];

#ifdef __LP64__
    desc->word4 = 0;
    desc->word3 = (unsigned long)isr >> 32;
#endif /* __LP64__ */

    /* Use interrupt gates only to simplify trap handling */
    desc->word2 = ((unsigned long)isr & CPU_DESC_GATE_OFFSET_HIGH_MASK)
                  | CPU_DESC_PRESENT | CPU_DESC_TYPE_GATE_INTR;
    desc->word1 = (CPU_GDT_SEL_CODE << 16)
                  | ((unsigned long)isr & CPU_DESC_GATE_OFFSET_LOW_MASK);
}

void
cpu_idt_set_double_fault(void (*isr)(void))
{
    struct cpu_gate_desc *desc;

    cpu_double_fault_handler = (unsigned long)isr;

#ifdef __LP64__
    cpu_idt_set_gate(TRAP_DF, isr);
    desc = &cpu_idt[TRAP_DF];
    desc->word2 |= CPU_TSS_IST_DF & CPU_DESC_SEG_IST_MASK;
#else /* __LP64__ */
    desc = &cpu_idt[TRAP_DF];
    desc->word2 = CPU_DESC_PRESENT | CPU_DESC_TYPE_GATE_TASK;
    desc->word1 = CPU_GDT_SEL_DF_TSS << 16;
#endif /* __LP64__ */
}

static void
cpu_load_idt(const void *idt, size_t size)
{
    struct cpu_pseudo_desc idtr;

    idtr.address = (uintptr_t)idt;
    idtr.limit = size - 1;
    asm volatile("lidt %0" : : "m" (idtr));
}

/*
 * Initialize the given cpu structure for the current processor.
 */
static void __init
cpu_init(struct cpu *cpu)
{
    unsigned int eax, ebx, ecx, edx, max_basic, max_extended;

    /*
     * Assume at least an i586 processor.
     */

    cpu_intr_restore(CPU_EFL_ONE);
    cpu_set_cr0(CPU_CR0_PG | CPU_CR0_AM | CPU_CR0_WP | CPU_CR0_NE | CPU_CR0_ET
                | CPU_CR0_TS | CPU_CR0_MP | CPU_CR0_PE);
    cpu_init_gdt(cpu);
    cpu_init_ldt();
    cpu_init_tss(cpu);
#ifndef __LP64__
    cpu_init_double_fault_tss(cpu);
#endif /* __LP64__ */
    cpu_load_idt(cpu_idt, sizeof(cpu_idt));

    eax = 0;
    cpu_cpuid(&eax, &ebx, &ecx, &edx);
    max_basic = eax;
    memcpy(cpu->vendor_id, &ebx, sizeof(ebx));
    memcpy(cpu->vendor_id + 4, &edx, sizeof(edx));
    memcpy(cpu->vendor_id + 8, &ecx, sizeof(ecx));
    cpu->vendor_id[sizeof(cpu->vendor_id) - 1] = '\0';

    /* Some fields are only initialized if supported by the processor */
    cpu->model_name[0] = '\0';
    cpu->phys_addr_width = 0;
    cpu->virt_addr_width = 0;

    if (max_basic == 0) {
        panic("cpu: unsupported maximum input value for basic information");
    }

    eax = 1;
    cpu_cpuid(&eax, &ebx, &ecx, &edx);
    cpu->type = (eax & CPU_TYPE_MASK) >> CPU_TYPE_SHIFT;
    cpu->family = (eax & CPU_FAMILY_MASK) >> CPU_FAMILY_SHIFT;

    if (cpu->family == 0xf) {
        cpu->family += (eax & CPU_EXTFAMILY_MASK) >> CPU_EXTFAMILY_SHIFT;
    }

    cpu->model = (eax & CPU_MODEL_MASK) >> CPU_MODEL_SHIFT;

    if ((cpu->model == 6) || (cpu->model == 0xf)) {
        cpu->model += (eax & CPU_EXTMODEL_MASK) >> CPU_EXTMODEL_SHIFT;
    }

    cpu->stepping = (eax & CPU_STEPPING_MASK) >> CPU_STEPPING_SHIFT;
    cpu->clflush_size = ((ebx & CPU_CLFLUSH_MASK) >> CPU_CLFLUSH_SHIFT) * 8;
    cpu->initial_apic_id = (ebx & CPU_APIC_ID_MASK) >> CPU_APIC_ID_SHIFT;
    cpu->features1 = ecx;
    cpu->features2 = edx;

    eax = 0x80000000;
    cpu_cpuid(&eax, &ebx, &ecx, &edx);

    if (eax <= 0x80000000) {
        max_extended = 0;
    } else {
        max_extended = eax;
    }

    if (max_extended < 0x80000001) {
        cpu->features3 = 0;
        cpu->features4 = 0;
    } else {
        eax = 0x80000001;
        cpu_cpuid(&eax, &ebx, &ecx, &edx);
        cpu->features3 = ecx;
        cpu->features4 = edx;
    }

    if (max_extended >= 0x80000004) {
        eax = 0x80000002;
        cpu_cpuid(&eax, &ebx, &ecx, &edx);
        memcpy(cpu->model_name, &eax, sizeof(eax));
        memcpy(cpu->model_name + 4, &ebx, sizeof(ebx));
        memcpy(cpu->model_name + 8, &ecx, sizeof(ecx));
        memcpy(cpu->model_name + 12, &edx, sizeof(edx));

        eax = 0x80000003;
        cpu_cpuid(&eax, &ebx, &ecx, &edx);
        memcpy(cpu->model_name + 16, &eax, sizeof(eax));
        memcpy(cpu->model_name + 20, &ebx, sizeof(ebx));
        memcpy(cpu->model_name + 24, &ecx, sizeof(ecx));
        memcpy(cpu->model_name + 28, &edx, sizeof(edx));

        eax = 0x80000004;
        cpu_cpuid(&eax, &ebx, &ecx, &edx);
        memcpy(cpu->model_name + 32, &eax, sizeof(eax));
        memcpy(cpu->model_name + 36, &ebx, sizeof(ebx));
        memcpy(cpu->model_name + 40, &ecx, sizeof(ecx));
        memcpy(cpu->model_name + 44, &edx, sizeof(edx));

        cpu->model_name[sizeof(cpu->model_name) - 1] = '\0';
    }

    if (max_extended >= 0x80000008) {
        eax = 0x80000008;
        cpu_cpuid(&eax, &ebx, &ecx, &edx);
        cpu->phys_addr_width = (unsigned short)eax & 0xff;
        cpu->virt_addr_width = ((unsigned short)eax >> 8) & 0xff;
    }

    cpu->state = CPU_STATE_ON;
}

static void __init
cpu_measure_freq(void)
{
    uint64_t start, end;

    pit_setup_free_running();

    start = cpu_get_tsc();
    pit_delay(CPU_FREQ_CAL_DELAY);
    end = cpu_get_tsc();

    cpu_freq = (end - start) / (1000000 / CPU_FREQ_CAL_DELAY);
}

static int __init
cpu_setup(void)
{
    struct cpu *cpu;

    cpu = percpu_ptr(cpu_desc, 0);
    cpu_preinit(cpu, 0, CPU_INVALID_APIC_ID);
    cpu->double_fault_stack = cpu_double_fault_stack; /* XXX */
    cpu_init(cpu);

    cpu_measure_freq();

    return 0;
}

INIT_OP_DEFINE(cpu_setup,
               INIT_OP_DEP(percpu_bootstrap, true),
               INIT_OP_DEP(trap_setup, true));

static void __init
cpu_panic_on_missing_feature(const char *feature)
{
    panic("cpu: %s feature missing", feature);
}

static void __init
cpu_check(const struct cpu *cpu)
{
    if (!(cpu->features2 & CPU_FEATURE2_FPU)) {
        cpu_panic_on_missing_feature("fpu");
    }

    /*
     * The compiler is expected to produce cmpxchg8b instructions to
     * perform 64-bits atomic operations on a 32-bits processor. Clang
     * currently has trouble doing that so 64-bits atomic support is
     * just disabled when building with it.
     */
#if !defined(__LP64__) && !defined(__clang__)
    if (!(cpu->features2 & CPU_FEATURE2_CX8)) {
        cpu_panic_on_missing_feature("cx8");
    }
<<<<<<< HEAD

#ifndef __LP64__
    if (!(cpu->features2 & CPU_FEATURE2_CAS8B)) {
        cpu_panic_on_missing_feature("cmpxchg8b");
    }
#endif
=======
#endif
}

static int __init
cpu_check_bsp(void)
{
    cpu_check(cpu_current());
    return 0;
>>>>>>> 1f35ffbb
}

INIT_OP_DEFINE(cpu_check_bsp,
               INIT_OP_DEP(cpu_setup, true),
               INIT_OP_DEP(panic_setup, true));

void
cpu_log_info(const struct cpu *cpu)
{
    log_info("cpu%u: %s, type %u, family %u, model %u, stepping %u",
             cpu->id, cpu->vendor_id, cpu->type, cpu->family, cpu->model,
             cpu->stepping);

    if (strlen(cpu->model_name) > 0) {
        log_info("cpu%u: %s", cpu->id, cpu->model_name);
    }

    if ((cpu->phys_addr_width != 0) && (cpu->virt_addr_width != 0)) {
        log_info("cpu%u: address widths: physical: %hu, virtual: %hu",
                 cpu->id, cpu->phys_addr_width, cpu->virt_addr_width);
    }

    log_info("cpu%u: frequency: %llu.%02llu MHz", cpu->id,
             (unsigned long long)cpu_freq / 1000000,
             (unsigned long long)cpu_freq % 1000000);
}

void __init
cpu_mp_register_lapic(unsigned int apic_id, int is_bsp)
{
    struct cpu *cpu;
    int error;

    if (is_bsp) {
        cpu = percpu_ptr(cpu_desc, 0);

        if (cpu->apic_id != CPU_INVALID_APIC_ID) {
            panic("cpu: another processor pretends to be the BSP");
        }

        cpu->apic_id = apic_id;
        return;
    }

    error = percpu_add(cpu_nr_active);

    if (error) {
        return;
    }

    cpu = percpu_ptr(cpu_desc, cpu_nr_active);
    cpu_preinit(cpu, cpu_nr_active, apic_id);
    cpu_nr_active++;
}

static void
cpu_shutdown_reset(void)
{
    cpu_load_idt(NULL, 1);
    trap_trigger_double_fault();
}

static struct shutdown_ops cpu_shutdown_ops = {
    .reset = cpu_shutdown_reset,
};

static int __init
cpu_mp_probe(void)
{
    log_info("cpu: %u processor(s) configured", cpu_count());
    return 0;
}

INIT_OP_DEFINE(cpu_mp_probe,
               INIT_OP_DEP(acpi_setup, true),
               INIT_OP_DEP(cpu_setup, true),
               INIT_OP_DEP(log_setup, true));

static int __init
cpu_setup_shutdown(void)
{
    if (cpu_count() == 1) {
        shutdown_register(&cpu_shutdown_ops, CPU_SHUTDOWN_PRIORITY);
    }

    return 0;
}

INIT_OP_DEFINE(cpu_setup_shutdown,
               INIT_OP_DEP(cpu_mp_probe, true),
               INIT_OP_DEP(shutdown_bootstrap, true));

void __init
cpu_mp_setup(void)
{
    struct vm_page *page;
    uint16_t reset_vector[2];
    struct cpu *cpu;
    unsigned int i;
    void *ptr;

    if (cpu_count() == 1) {
        pmap_mp_setup();
        return;
    }

    assert(BOOT_MP_TRAMPOLINE_ADDR < BIOSMEM_BASE);
    assert(vm_page_aligned(BOOT_MP_TRAMPOLINE_ADDR));
    assert(boot_mp_trampoline_size <= PAGE_SIZE);

    /* Set up the AP trampoline code */
    ptr = (void *)vm_page_direct_va(BOOT_MP_TRAMPOLINE_ADDR);
    memcpy(ptr, boot_mp_trampoline, boot_mp_trampoline_size);

    /* Set up the warm reset vector */
    reset_vector[0] = 0;
    reset_vector[1] = BOOT_MP_TRAMPOLINE_ADDR >> 4;
    ptr = (void *)vm_page_direct_va(CPU_MP_CMOS_RESET_VECTOR);
    memcpy(ptr, reset_vector, sizeof(reset_vector));

    io_write_byte(CPU_MP_CMOS_PORT_REG, CPU_MP_CMOS_REG_RESET);
    io_write_byte(CPU_MP_CMOS_PORT_DATA, CPU_MP_CMOS_DATA_RESET_WARM);

    /* TODO Allocate stacks out of the slab allocator for sub-page sizes */

    for (i = 1; i < cpu_count(); i++) {
        cpu = percpu_ptr(cpu_desc, i);
        page = vm_page_alloc(vm_page_order(BOOT_STACK_SIZE),
                             VM_PAGE_SEL_DIRECTMAP, VM_PAGE_KERNEL);

        if (page == NULL) {
            panic("cpu: unable to allocate boot stack for cpu%u", i);
        }

        cpu->boot_stack = vm_page_direct_ptr(page);
        page = vm_page_alloc(vm_page_order(TRAP_STACK_SIZE),
                             VM_PAGE_SEL_DIRECTMAP, VM_PAGE_KERNEL);

        if (page == NULL) {
            panic("cpu: unable to allocate double fault stack for cpu%u", i);
        }

        cpu->double_fault_stack = vm_page_direct_ptr(page);
    }

    /*
     * This function creates per-CPU copies of the page tables. Just in case,
     * call it last to make sure all processors get the same mappings.
     */
    pmap_mp_setup();

    for (i = 1; i < cpu_count(); i++) {
        cpu = percpu_ptr(cpu_desc, i);
        boot_ap_id = i;

        /* Perform the "Universal Start-up Algorithm" */
        lapic_ipi_init_assert(cpu->apic_id);
        cpu_delay(200);
        lapic_ipi_init_deassert(cpu->apic_id);
        cpu_delay(10000);
        lapic_ipi_startup(cpu->apic_id, BOOT_MP_TRAMPOLINE_ADDR >> 12);
        cpu_delay(200);
        lapic_ipi_startup(cpu->apic_id, BOOT_MP_TRAMPOLINE_ADDR >> 12);
        cpu_delay(200);

        while (cpu->state == CPU_STATE_OFF) {
            cpu_pause();
        }
    }
}

void __init
cpu_ap_setup(void)
{
    struct cpu *cpu;

    cpu = percpu_ptr(cpu_desc, boot_ap_id);
    cpu_init(cpu);
    cpu_check(cpu_current());
    lapic_ap_setup();
}

void
cpu_halt_broadcast(void)
{
    unsigned int nr_cpus;

    assert(!cpu_intr_enabled());

    nr_cpus = cpu_count();

    if (nr_cpus == 1) {
        return;
    }

    lapic_ipi_broadcast(TRAP_CPU_HALT);
}

void
cpu_halt_intr(struct trap_frame *frame)
{
    (void)frame;

    lapic_eoi();

    cpu_halt();
}

void
cpu_xcall_intr(struct trap_frame *frame)
{
    (void)frame;

    lapic_eoi();

    xcall_intr();
}

void
cpu_thread_schedule_intr(struct trap_frame *frame)
{
    (void)frame;

    lapic_eoi();

    thread_schedule_intr();
}<|MERGE_RESOLUTION|>--- conflicted
+++ resolved
@@ -601,14 +601,6 @@
     if (!(cpu->features2 & CPU_FEATURE2_CX8)) {
         cpu_panic_on_missing_feature("cx8");
     }
-<<<<<<< HEAD
-
-#ifndef __LP64__
-    if (!(cpu->features2 & CPU_FEATURE2_CAS8B)) {
-        cpu_panic_on_missing_feature("cmpxchg8b");
-    }
-#endif
-=======
 #endif
 }
 
@@ -617,7 +609,6 @@
 {
     cpu_check(cpu_current());
     return 0;
->>>>>>> 1f35ffbb
 }
 
 INIT_OP_DEFINE(cpu_check_bsp,
