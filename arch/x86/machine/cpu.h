--- conflicted
+++ resolved
@@ -91,15 +91,6 @@
  *
  * TODO Better names.
  */
-<<<<<<< HEAD
-#define CPU_FEATURE2_FPU      0x00000001
-#define CPU_FEATURE2_PSE      0x00000008
-#define CPU_FEATURE2_PAE      0x00000040
-#define CPU_FEATURE2_MSR      0x00000020
-#define CPU_FEATURE2_CAS8B    0x00000100
-#define CPU_FEATURE2_APIC     0x00000200
-#define CPU_FEATURE2_PGE      0x00002000
-=======
 #define CPU_FEATURE2_FPU    0x00000001
 #define CPU_FEATURE2_PSE    0x00000008
 #define CPU_FEATURE2_PAE    0x00000040
@@ -107,7 +98,6 @@
 #define CPU_FEATURE2_CX8    0x00000100
 #define CPU_FEATURE2_APIC   0x00000200
 #define CPU_FEATURE2_PGE    0x00002000
->>>>>>> 1f35ffbb
 
 #define CPU_FEATURE4_1GP    0x04000000
 #define CPU_FEATURE4_LM     0x20000000
