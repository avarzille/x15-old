/*
 * Copyright (c) 2017 Richard Braun.
 *
 * This program is free software: you can redistribute it and/or modify
 * it under the terms of the GNU General Public License as published by
 * the Free Software Foundation, either version 3 of the License, or
 * (at your option) any later version.
 *
 * This program is distributed in the hope that it will be useful,
 * but WITHOUT ANY WARRANTY; without even the implied warranty of
 * MERCHANTABILITY or FITNESS FOR A PARTICULAR PURPOSE.  See the
 * GNU General Public License for more details.
 *
 * You should have received a copy of the GNU General Public License
 * along with this program.  If not, see <http://www.gnu.org/licenses/>.
 *
 *
 * This test module is a stress test, expected to never terminate, of
 * priority inheritance with mutexes. It creates a priority inheritance
 * tree by starting multiple threads manipulating multiple mutexes.
 *
 * Here is one intended state of the priority inheritance tree :
 *
 *
 *            C->M2-+
 *                  |
 *         D--+     +->B->M1->A
 *            |     |
 *            +->M3-+
 *            |
 *         E--+
 *
 *
 * M1,M2,M3,etc... are mutexes and A,B,C,etc... are threads. The thread
 * priorities p(thread) are ordered such that p(A) < p(B) < p(C) etc...
 * An arrow from a mutex to a thread indicates ownership, such that
 * M1->A means that A owns M1. An arrow from a thread to a mutex indicates
 * waiting, such that B->M1 means that B is waiting for M1 to be unlocked.
 *
 * In addition, thread B is actually many threads, each terminating after
 * unlocking their mutexes. Also, the priority of thread C is regularly
 * increased to p(E) + 1 and later restored to p(C).
 *
 * Here is the list of all the cases this test must cover :
 *  - Priority inheritance: All threads can get their real priority boosted.
 *    C can be boosted if it owns M2 and B waits for it while inheriting
 *    from E, and E can be boosted when p(C) is temporarily increased.
 *  - Return to normal priority: after releasing all locks, a thread must
 *    have reset its real priority to its user priority.
 *  - Priority changes: When the priority of C is increased, that priority
 *    must take precedence over all others.
 *  - Thread destruction resilience: Check that priority propagation never
 *    accesses a destroyed thread.
 *
 * Note that this test doesn't check that priority propagation correctly
 * adjusts the top priority after lowering the priority of thread C back
 * to p(C).
 *
 * In order to artificially create priority inversions, all threads run on
 * separate processors, making this test require 5 processors.
 *
 * The test should output a couple of messages about thread priorities
 * being boosted, and then frequent updates from each thread to show
 * they're all making progress. Thread B suffers from contention the most
 * so its report frequency should be lower. Thread A suffers from contention
 * the least and should be the most frequent to report progress. Because of
 * contention from B, D and E on M3, D rarely gets boosted. The reason is
 * that, when B owns the mutex, E is likely to wait on M3 soon enough that
 * it will be awaken before D, preventing the conditions for priority
 * inheritance to occur.
 *
 * Note that the test uses regular mutexes instead of real-time mutexes,
 * so that its behaviour can be analyzed for both types depending on
 * build options.
 */

#include <stddef.h>
#include <stdio.h>
#include <string.h>

#include <kern/cpumap.h>
#include <kern/error.h>
#include <kern/mutex.h>
#include <kern/panic.h>
<<<<<<< HEAD
#include <kern/printk.h>
=======
>>>>>>> 1f35ffbb
#include <kern/syscnt.h>
#include <kern/thread.h>
#include <kern/turnstile.h>
#include <test/test.h>

#define TEST_MIN_CPUS 5

#define TEST_PRIO_A (THREAD_SCHED_RT_PRIO_MIN + 1)
#define TEST_PRIO_B (TEST_PRIO_A + 1)
#define TEST_PRIO_C (TEST_PRIO_B + 1)
#define TEST_PRIO_D (TEST_PRIO_C + 1)
#define TEST_PRIO_E (TEST_PRIO_D + 1)

#define TEST_NR_LOCK_LOOPS          500
#define TEST_NR_CONSUME_CPU_LOOPS   10000000

static struct mutex test_mutex_1;
static struct mutex test_mutex_2;
static struct mutex test_mutex_3;

static const char *
test_thread_from_priority(unsigned short priority)
{
    switch (priority) {
    case TEST_PRIO_A:
        return "a";
    case TEST_PRIO_B:
        return "b";
    case TEST_PRIO_C:
        return "c";
    case TEST_PRIO_D:
        return "d";
    case TEST_PRIO_E:
        return "e";
    case TEST_PRIO_E + 1:
        return "e+";
    default:
        panic("invalid priority %u", priority);
    }
}

static char
test_get_name(void)
{
    const char *name;
    size_t length;

    name = thread_self()->name;
    length = strlen(name);
    return name[length - 1];
}

static void
test_delay(void)
{
    volatile unsigned int i;

    /*
     * Put the thread to sleep to make some CPU time available, and then
     * busy-wait to avoid synchronizing all threads on the clock tick.
     */

    thread_delay(1, false);

    for (i = 0; i < TEST_NR_CONSUME_CPU_LOOPS; i++);
}

static void
test_check_initial_priority(void)
{
    unsigned short user_priority, real_priority;
    struct thread *thread;

    thread = thread_self();
    user_priority = thread_user_priority(thread);
    real_priority = thread_real_priority(thread);

    if (user_priority != real_priority) {
        panic("%c: invalid initial priority %hu",
              test_get_name(), real_priority);
    }
}

static void
test_for_priority_boosted(unsigned short *highest_priority)
{
    unsigned short user_priority, real_priority;
    struct turnstile_td *td;
    struct thread *thread;

    thread = thread_self();
    td = thread_turnstile_td(thread);

    turnstile_td_lock(td);

    user_priority = thread_user_priority(thread);
    real_priority = thread_real_priority(thread);

    if (user_priority != real_priority) {
        if (user_priority > real_priority) {
            panic("%c: invalid real priority: %hu (boosted:%u)",
                  test_get_name(), real_priority, thread->boosted);
        }

        if (real_priority > *highest_priority) {
            printf("%c: real priority boosted to %s\n",
                   test_get_name(), test_thread_from_priority(real_priority));
            *highest_priority = real_priority;
        }
    }

    turnstile_td_unlock(td);
}

static void
test_for_priority_deboosted(void)
{
    unsigned short user_priority, real_priority;
    struct turnstile_td *td;
    struct thread *thread;

    thread = thread_self();
    td = thread_turnstile_td(thread);

    turnstile_td_lock(td);

    user_priority = thread_user_priority(thread);
    real_priority = thread_real_priority(thread);

    if (user_priority != real_priority) {
        panic("%c: real priority not reset (boosted:%d)", test_get_name(), thread->boosted);
    }

    turnstile_td_unlock(td);
}

static void
test_report_progress(unsigned int i)
{
    printf("%c:%u ", test_get_name(), i);
}

static void
test_a(void *arg)
{
    unsigned short highest_priority;
    unsigned int i, j;

    (void)arg;

    test_check_initial_priority();

    highest_priority = 0;

    for (i = 1; /* no condition */; i++) {
        for (j = 0; j < TEST_NR_LOCK_LOOPS; j++) {
            mutex_lock(&test_mutex_1);
            test_delay();
            test_for_priority_boosted(&highest_priority);
            mutex_unlock(&test_mutex_1);

            test_for_priority_deboosted();

            test_delay();
        }

        test_report_progress(i);
    }
}

static void
test_b(void *arg)
{
    test_check_initial_priority();

    mutex_lock(&test_mutex_3);
    mutex_lock(&test_mutex_2);
    mutex_lock(&test_mutex_1);
    test_delay();
    test_for_priority_boosted(arg);
    mutex_unlock(&test_mutex_1);
    test_delay();
    mutex_unlock(&test_mutex_2);
    test_delay();
    mutex_unlock(&test_mutex_3);

    /*
     * It would be better if the thread could immediately terminate, but
     * it's also the thread that locks multiple mutexes, so make sure it
     * was correctly deboosted. This should be cheap enough to not matter
     * much.
     */
    test_for_priority_deboosted();
}

static void
test_manage_b(void *arg)
{
    unsigned short highest_priority;
    struct thread_attr attr;
    struct thread *thread_b;
    struct cpumap *cpumap;
    unsigned int i, j;
    int error;

    (void)arg;

    error = cpumap_create(&cpumap);
    error_check(error, "cpumap_create");
    cpumap_zero(cpumap);
    cpumap_set(cpumap, 1);
    thread_attr_init(&attr, THREAD_KERNEL_PREFIX "test_b");
    thread_attr_set_policy(&attr, THREAD_SCHED_POLICY_FIFO);
    thread_attr_set_priority(&attr, TEST_PRIO_B);
    thread_attr_set_cpumap(&attr, cpumap);
    cpumap_destroy(cpumap);

    highest_priority = 0;

    for (i = 1; /* no condition */; i++) {
        for (j = 0; j < TEST_NR_LOCK_LOOPS; j++) {
            error = thread_create(&thread_b, &attr, test_b, &highest_priority);
            error_check(error, "thread_create");
            thread_join(thread_b);

            test_delay();
        }

<<<<<<< HEAD
        printk("b:%u ", i);
=======
        printf("b:%u ", i);
>>>>>>> 1f35ffbb
        syscnt_info("thread_boosts");
    }
}

static void
test_c(void *arg)
{
    unsigned short highest_priority;
    unsigned int i, j;

    (void)arg;

    test_check_initial_priority();

    highest_priority = 0;

    for (i = 1; /* no condition */; i++) {
        for (j = 0; j < TEST_NR_LOCK_LOOPS; j++) {
            mutex_lock(&test_mutex_2);
            test_delay();
            test_for_priority_boosted(&highest_priority);
            mutex_unlock(&test_mutex_2);

            test_for_priority_deboosted();

            test_delay();
        }

        test_report_progress(i);
    }
}

static void
test_chprio_c(void *arg)
{
    struct thread *thread_c;

    thread_c = arg;

    test_delay();

    for (;;) {
        thread_setscheduler(thread_c, THREAD_SCHED_POLICY_FIFO,
                            TEST_PRIO_E + 1);
        thread_setscheduler(thread_c, THREAD_SCHED_POLICY_FIFO,
                            TEST_PRIO_C);
    }
}

static void
test_d(void *arg)
{
    unsigned short highest_priority;
    unsigned int i, j;

    (void)arg;

    test_check_initial_priority();

    highest_priority = 0;

    for (i = 1; /* no condition */; i++) {
        for (j = 0; j < TEST_NR_LOCK_LOOPS; j++) {
            mutex_lock(&test_mutex_3);
            test_delay();
            test_for_priority_boosted(&highest_priority);
            mutex_unlock(&test_mutex_3);

            test_for_priority_deboosted();

            test_delay();
        }

        test_report_progress(i);
    }
}

static void
test_e(void *arg)
{
    unsigned short highest_priority;
    unsigned int i, j;

    (void)arg;

    test_check_initial_priority();

    highest_priority = 0;

    for (i = 1; /* no condition */; i++) {
        for (j = 0; j < TEST_NR_LOCK_LOOPS; j++) {
            mutex_lock(&test_mutex_3);
            test_delay();
            test_for_priority_boosted(&highest_priority);
            mutex_unlock(&test_mutex_3);

            test_for_priority_deboosted();

            test_delay();
        }

        test_report_progress(i);
    }
}

void
test_setup(void)
{
    struct thread_attr attr;
    struct thread *thread;
    struct cpumap *cpumap;
    int error;

    if (cpu_count() < TEST_MIN_CPUS) {
        panic("test: at least %u processors are required", TEST_MIN_CPUS);
    }

    mutex_init(&test_mutex_1);
    mutex_init(&test_mutex_2);
    mutex_init(&test_mutex_3);

    error = cpumap_create(&cpumap);
    error_check(error, "cpumap_create");

    cpumap_zero(cpumap);
    cpumap_set(cpumap, 0);
    thread_attr_init(&attr, THREAD_KERNEL_PREFIX "test_a");
    thread_attr_set_detached(&attr);
    thread_attr_set_policy(&attr, THREAD_SCHED_POLICY_FIFO);
    thread_attr_set_priority(&attr, TEST_PRIO_A);
    thread_attr_set_cpumap(&attr, cpumap);
    error = thread_create(&thread, &attr, test_a, NULL);
    error_check(error, "thread_create");

    cpumap_zero(cpumap);
    cpumap_set(cpumap, 1);
    thread_attr_init(&attr, THREAD_KERNEL_PREFIX "test_manage_b");
    thread_attr_set_detached(&attr);
    thread_attr_set_policy(&attr, THREAD_SCHED_POLICY_FIFO);
    thread_attr_set_priority(&attr, TEST_PRIO_B);
    thread_attr_set_cpumap(&attr, cpumap);
    error = thread_create(&thread, &attr, test_manage_b, NULL);
    error_check(error, "thread_create");

    cpumap_zero(cpumap);
    cpumap_set(cpumap, 2);
    thread_attr_init(&attr, THREAD_KERNEL_PREFIX "test_c");
    thread_attr_set_detached(&attr);
    thread_attr_set_policy(&attr, THREAD_SCHED_POLICY_FIFO);
    thread_attr_set_priority(&attr, TEST_PRIO_C);
    thread_attr_set_cpumap(&attr, cpumap);
    error = thread_create(&thread, &attr, test_c, NULL);
    error_check(error, "thread_create");

    thread_attr_init(&attr, THREAD_KERNEL_PREFIX "test_chprio_c");
    thread_attr_set_detached(&attr);
    error = thread_create(&thread, &attr, test_chprio_c, thread);
    error_check(error, "thread_create");

    cpumap_zero(cpumap);
    cpumap_set(cpumap, 3);
    thread_attr_init(&attr, THREAD_KERNEL_PREFIX "test_d");
    thread_attr_set_detached(&attr);
    thread_attr_set_policy(&attr, THREAD_SCHED_POLICY_FIFO);
    thread_attr_set_priority(&attr, TEST_PRIO_D);
    thread_attr_set_cpumap(&attr, cpumap);
    error = thread_create(&thread, &attr, test_d, NULL);
    error_check(error, "thread_create");

    cpumap_zero(cpumap);
    cpumap_set(cpumap, 4);
    thread_attr_init(&attr, THREAD_KERNEL_PREFIX "test_e");
    thread_attr_set_detached(&attr);
    thread_attr_set_policy(&attr, THREAD_SCHED_POLICY_FIFO);
    thread_attr_set_priority(&attr, TEST_PRIO_E);
    thread_attr_set_cpumap(&attr, cpumap);
    error = thread_create(&thread, &attr, test_e, NULL);
    error_check(error, "thread_create");

    cpumap_destroy(cpumap);
}<|MERGE_RESOLUTION|>--- conflicted
+++ resolved
@@ -82,10 +82,6 @@
 #include <kern/error.h>
 #include <kern/mutex.h>
 #include <kern/panic.h>
-<<<<<<< HEAD
-#include <kern/printk.h>
-=======
->>>>>>> 1f35ffbb
 #include <kern/syscnt.h>
 #include <kern/thread.h>
 #include <kern/turnstile.h>
@@ -314,11 +310,7 @@
             test_delay();
         }
 
-<<<<<<< HEAD
-        printk("b:%u ", i);
-=======
         printf("b:%u ", i);
->>>>>>> 1f35ffbb
         syscnt_info("thread_boosts");
     }
 }
