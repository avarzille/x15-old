--- conflicted
+++ resolved
@@ -67,11 +67,7 @@
             mutex_unlock(&test_lock);
         }
 
-<<<<<<< HEAD
-        printk("counter global value: %lu\n", test_counter.value);
-=======
         printf("counter global value: %lu\n", test_counter.value);
->>>>>>> 1f35ffbb
         syscnt_info("sref_epoch");
         syscnt_info("sref_dirty_zero");
         syscnt_info("sref_true_zero");
