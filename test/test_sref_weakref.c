--- conflicted
+++ resolved
@@ -72,11 +72,7 @@
 
         for (j = 0; j < 0x20000000; j++);
 
-<<<<<<< HEAD
-        printk("run: iterations: %lu\n", i);
-=======
         printf("run: iterations: %lu\n", i);
->>>>>>> 1f35ffbb
         syscnt_info("sref_epoch");
         syscnt_info("sref_dirty_zero");
         syscnt_info("sref_revive");
