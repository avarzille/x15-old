/*
 * Copyright (c) 2010-2017 Richard Braun
 *
 * This program is free software: you can redistribute it and/or modify
 * it under the terms of the GNU General Public License as published by
 * the Free Software Foundation, either version 3 of the License, or
 * (at your option) any later version.
 *
 * This program is distributed in the hope that it will be useful,
 * but WITHOUT ANY WARRANTY; without even the implied warranty of
 * MERCHANTABILITY or FITNESS FOR A PARTICULAR PURPOSE.  See the
 * GNU General Public License for more details.
 *
 * You should have received a copy of the GNU General Public License
 * along with this program.  If not, see <http://www.gnu.org/licenses/>.
 */

#ifndef _VM_VM_KMEM_H
#define _VM_VM_KMEM_H

#include <stdint.h>

#include <kern/init.h>
#include <machine/pmap.h>
#include <machine/types.h>

/*
 * The kernel space is required not to start at address 0, which is used to
 * report allocation errors.
 */
<<<<<<< HEAD
#if VM_MIN_KMEM_ADDRESS == 0
#error kernel space must not start at address 0
#endif /* VM_MIN_KMEM_ADDRESS == 0 */
=======
#if PMAP_START_KMEM_ADDRESS == 0
#error "kernel space must not start at address 0"
#endif /* PMAP_START_KMEM_ADDRESS == 0 */
>>>>>>> 1f35ffbb

/*
 * Special kernel addresses.
 */
extern char _text;
extern char _rodata;
extern char _data;
extern char _end;

/*
 * Allocate pure virtual kernel pages.
 *
 * The caller is reponsible for taking care of the underlying physical memory.
 */
void * vm_kmem_alloc_va(size_t size);

/*
 * Free virtual kernel pages.
 *
 * The caller is reponsible for taking care of the underlying physical memory.
 */
void vm_kmem_free_va(void *addr, size_t size);

/*
 * Allocate kernel pages.
 */
void * vm_kmem_alloc(size_t size);

/*
 * Free kernel pages.
 */
void vm_kmem_free(void *addr, size_t size);

/*
 * Map physical memory in the kernel map.
 *
 * Return the address at which the mapped memory can be accessed. If map_addrp
 * and/or map_sizep aren't NULL, they are updated to the address and size of
 * the mapping created.
 *
 * This is a convenience function for modules that must map random regions of
 * physical memory, and as such, it doesn't expect a page-aligned input range.
 *
 * TODO When mapping attributes are implemented, make this function disable
 * caching on the mapping.
 */
void * vm_kmem_map_pa(phys_addr_t pa, size_t size,
                      uintptr_t *map_vap, size_t *map_sizep);

/*
 * Unmap physical memory from the kernel map.
 */
void vm_kmem_unmap_pa(uintptr_t map_va, size_t map_size);

/*
 * This init operation provides :
 *  - kernel virtual memory allocation
 */
INIT_OP_DECLARE(vm_kmem_setup);

#endif /* _VM_VM_KMEM_H */<|MERGE_RESOLUTION|>--- conflicted
+++ resolved
@@ -28,15 +28,9 @@
  * The kernel space is required not to start at address 0, which is used to
  * report allocation errors.
  */
-<<<<<<< HEAD
-#if VM_MIN_KMEM_ADDRESS == 0
-#error kernel space must not start at address 0
-#endif /* VM_MIN_KMEM_ADDRESS == 0 */
-=======
 #if PMAP_START_KMEM_ADDRESS == 0
 #error "kernel space must not start at address 0"
 #endif /* PMAP_START_KMEM_ADDRESS == 0 */
->>>>>>> 1f35ffbb
 
 /*
  * Special kernel addresses.
