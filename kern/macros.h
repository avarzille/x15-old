/*
 * Copyright (c) 2009, 2010, 2013 Richard Braun.
 *
 * This program is free software: you can redistribute it and/or modify
 * it under the terms of the GNU General Public License as published by
 * the Free Software Foundation, either version 3 of the License, or
 * (at your option) any later version.
 *
 * This program is distributed in the hope that it will be useful,
 * but WITHOUT ANY WARRANTY; without even the implied warranty of
 * MERCHANTABILITY or FITNESS FOR A PARTICULAR PURPOSE.  See the
 * GNU General Public License for more details.
 *
 * You should have received a copy of the GNU General Public License
 * along with this program.  If not, see <http://www.gnu.org/licenses/>.
 *
 *
 * Helper macros.
 *
 * This file is a top header in the inclusion hierarchy, and shouldn't include
 * other headers that may cause circular dependencies.
 */

#ifndef _KERN_MACROS_H
#define _KERN_MACROS_H

#if !defined(__GNUC__) || (__GNUC__ < 4)
#error "GCC 4+ required"
#endif

/*
 * Attributes for variables that are mostly read and seldom changed.
 */
#define __read_mostly __section(".data.read_mostly")

#define MACRO_BEGIN         ({
#define MACRO_END           })

#define __QUOTE(x)          #x
#define QUOTE(x)            __QUOTE(x)

#ifdef __ASSEMBLER__
#define DECL_CONST(x, s)    x
#else /* __ASSEMBLER__ */
#define __DECL_CONST(x, s)  x##s
void cga_putc(char c);

static inline void
moo_print(const char *s)
{
    while (*s != '\0') {
        cga_putc(*s);
        s++;
    }
}
#define DECL_CONST(x, s)    __DECL_CONST(x, s)
#endif /* __ASSEMBLER__ */

#define STRLEN(x)           (sizeof(x) - 1)
#define ARRAY_SIZE(x)       (sizeof(x) / sizeof((x)[0]))

#define MIN(a, b)           ((a) < (b) ? (a) : (b))
#define MAX(a, b)           ((a) > (b) ? (a) : (b))

#define DIV_CEIL(n, d)      (((n) + (d) - 1) / (d))

#define P2ALIGNED(x, a)     (((x) & ((a) - 1)) == 0)
#define ISP2(x)             P2ALIGNED(x, x)
#define P2ALIGN(x, a)       ((x) & -(a))        /* decreases if not aligned */
#define P2ROUND(x, a)       (-(-(x) & -(a)))    /* increases if not aligned */
#define P2END(x, a)         (-(~(x) & -(a)))    /* always increases */

#define structof(ptr, type, member) \
    ((type *)((char *)(ptr) - offsetof(type, member)))

<<<<<<< HEAD
#define read_once(x)        (*(volatile typeof(x) *)&(x))
#define write_once(x, v)    (read_once(x) = (v))

#define alignof(x)          __alignof__(x)

=======
>>>>>>> 1f35ffbb
#define likely(expr)        __builtin_expect(!!(expr), 1)
#define unlikely(expr)      __builtin_expect(!!(expr), 0)

#define barrier()           asm volatile("" : : : "memory")

/*
 * The following macros may be provided by the C environment.
 */

#ifndef __noinline
#define __noinline          __attribute__((noinline))
#endif

#ifndef __always_inline
#define __always_inline     inline __attribute__((always_inline))
#endif

#ifndef __section
#define __section(x)        __attribute__((section(x)))
#endif

#ifndef __packed
#define __packed            __attribute__((packed))
#endif

#ifndef __unused
#define __unused            __attribute__((unused))
#endif

#ifndef __used
#define __used              __attribute__((used))
#endif

#endif /* _KERN_MACROS_H */<|MERGE_RESOLUTION|>--- conflicted
+++ resolved
@@ -73,14 +73,6 @@
 #define structof(ptr, type, member) \
     ((type *)((char *)(ptr) - offsetof(type, member)))
 
-<<<<<<< HEAD
-#define read_once(x)        (*(volatile typeof(x) *)&(x))
-#define write_once(x, v)    (read_once(x) = (v))
-
-#define alignof(x)          __alignof__(x)
-
-=======
->>>>>>> 1f35ffbb
 #define likely(expr)        __builtin_expect(!!(expr), 1)
 #define unlikely(expr)      __builtin_expect(!!(expr), 0)
 
