--- conflicted
+++ resolved
@@ -18,14 +18,10 @@
 #ifndef _KERN_SPINLOCK_I_H
 #define _KERN_SPINLOCK_I_H
 
-<<<<<<< HEAD
-#include <kern/assert.h>
-=======
 #include <assert.h>
 #include <stddef.h>
 #include <stdint.h>
 
->>>>>>> 1f35ffbb
 #include <kern/atomic.h>
 #include <kern/error.h>
 #include <kern/macros.h>
@@ -45,11 +41,7 @@
 {
     unsigned int prev;
 
-<<<<<<< HEAD
-    state = atomic_swap_acquire(&lock->locked, 1);
-=======
     prev = atomic_cas_acquire(&lock->value, SPINLOCK_UNLOCKED, SPINLOCK_LOCKED);
->>>>>>> 1f35ffbb
 
     if (unlikely(prev != SPINLOCK_UNLOCKED)) {
         return ERROR_BUSY;
@@ -93,16 +85,11 @@
 {
     int error;
 
-<<<<<<< HEAD
-    locked = atomic_swap_release(&lock->locked, 0);
-    assert(locked);
-=======
     error = spinlock_unlock_fast(lock);
 
     if (unlikely(error)) {
         spinlock_unlock_slow(lock);
     }
->>>>>>> 1f35ffbb
 }
 
 #endif /* _KERN_SPINLOCK_I_H */