--- conflicted
+++ resolved
@@ -64,12 +64,7 @@
     turnstile_own(turnstile);
 
     if (turnstile_empty(turnstile)) {
-<<<<<<< HEAD
         prev_owner = atomic_swap(&rtmutex->owner, owner, ATOMIC_RELAXED);
-=======
-        /* TODO Review memory order */
-        prev_owner = atomic_swap_acquire(&rtmutex->owner, owner);
->>>>>>> 9c38d4c8
         assert(prev_owner == (owner | bits));
     }
 
