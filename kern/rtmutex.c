/*
 * Copyright (c) 2017 Richard Braun.
 *
 * This program is free software: you can redistribute it and/or modify
 * it under the terms of the GNU General Public License as published by
 * the Free Software Foundation, either version 3 of the License, or
 * (at your option) any later version.
 *
 * This program is distributed in the hope that it will be useful,
 * but WITHOUT ANY WARRANTY; without even the implied warranty of
 * MERCHANTABILITY or FITNESS FOR A PARTICULAR PURPOSE.  See the
 * GNU General Public License for more details.
 *
 * You should have received a copy of the GNU General Public License
 * along with this program.  If not, see <http://www.gnu.org/licenses/>.
 */

#include <assert.h>
#include <stdbool.h>
#include <stddef.h>
#include <stdint.h>

<<<<<<< HEAD
#include <kern/assert.h>
#include <kern/atomic.h>
=======
#include <kern/atomic.h>
#include <kern/init.h>
#include <kern/macros.h>
>>>>>>> 1f35ffbb
#include <kern/rtmutex.h>
#include <kern/rtmutex_i.h>
#include <kern/rtmutex_types.h>
#include <kern/thread.h>
#include <kern/turnstile.h>
<<<<<<< HEAD
=======

#ifndef RTMUTEX_DEBUG
#define RTMUTEX_DEBUG 0
#endif /* RTMUTEX_DEBUG */

#if RTMUTEX_DEBUG

enum {
    RTMUTEX_SC_WAIT_SUCCESSES,
    RTMUTEX_SC_WAIT_ERRORS,
    RTMUTEX_SC_DOWNGRADES,
    RTMUTEX_SC_ERROR_DOWNGRADES,
    RTMUTEX_SC_CANCELED_DOWNGRADES,
    RTMUTEX_NR_SCS
};

static struct syscnt rtmutex_sc_array[RTMUTEX_NR_SCS];
>>>>>>> 1f35ffbb

static void
rtmutex_register_sc(unsigned int index, const char *name)
{
<<<<<<< HEAD
    atomic_or_acq_rel(&rtmutex->owner, RTMUTEX_CONTENDED);
=======
    assert(index < ARRAY_SIZE(rtmutex_sc_array));
    syscnt_register(&rtmutex_sc_array[index], name);
}

static void
rtmutex_setup_debug(void)
{
    rtmutex_register_sc(RTMUTEX_SC_WAIT_SUCCESSES,
                        "rtmutex_wait_successes");
    rtmutex_register_sc(RTMUTEX_SC_WAIT_ERRORS,
                        "rtmutex_wait_errors");
    rtmutex_register_sc(RTMUTEX_SC_DOWNGRADES,
                        "rtmutex_downgrades");
    rtmutex_register_sc(RTMUTEX_SC_ERROR_DOWNGRADES,
                        "rtmutex_error_downgrades");
    rtmutex_register_sc(RTMUTEX_SC_CANCELED_DOWNGRADES,
                        "rtmutex_canceled_downgrades");
>>>>>>> 1f35ffbb
}

static void
rtmutex_inc_sc(unsigned int index)
{
    assert(index < ARRAY_SIZE(rtmutex_sc_array));
    syscnt_inc(&rtmutex_sc_array[index]);
}

#else /* RTMUTEX_DEBUG */
#define rtmutex_setup_debug()
#define rtmutex_inc_sc(x)
#endif /* RTMUTEX_DEBUG */

static struct thread *
rtmutex_get_thread(uintptr_t owner)
{
    return (struct thread *)(owner & RTMUTEX_OWNER_MASK);
}

static void
rtmutex_set_contended(struct rtmutex *rtmutex)
{
    atomic_or(&rtmutex->owner, RTMUTEX_CONTENDED, ATOMIC_RELEASE);
}

static int
rtmutex_lock_slow_common(struct rtmutex *rtmutex, bool timed, uint64_t ticks)
{
    struct turnstile *turnstile;
    uintptr_t self, owner;
    struct thread *thread;
    uintptr_t bits;
    int error;

    error = 0;
    self = (uintptr_t)thread_self();

    turnstile = turnstile_lend(rtmutex);

    rtmutex_set_contended(rtmutex);

    bits = RTMUTEX_CONTENDED;

    for (;;) {
<<<<<<< HEAD
        prev_owner = atomic_cas_acquire(&rtmutex->owner, bits, owner | bits);
        assert((prev_owner & bits) == bits);
=======
        owner = atomic_cas_acquire(&rtmutex->owner, bits, self | bits);
        assert((owner & bits) == bits);
>>>>>>> 1f35ffbb

        if (owner == bits) {
            break;
        }

        thread = rtmutex_get_thread(owner);

        if (!timed) {
            turnstile_wait(turnstile, "rtmutex", thread);
        } else {
            error = turnstile_timedwait(turnstile, "rtmutex", thread, ticks);

            if (error) {
                break;
            }
        }

        bits |= RTMUTEX_FORCE_WAIT;
    }

    if (error) {
        rtmutex_inc_sc(RTMUTEX_SC_WAIT_ERRORS);

        /*
         * Keep in mind more than one thread may have timed out on waiting.
         * These threads aren't considered waiters, making the turnstile
         * empty. The first to reacquire the turnstile clears the contention
         * bits, allowing the owner to unlock through the fast path.
         */
        if (turnstile_empty(turnstile)) {
            owner = atomic_load(&rtmutex->owner, ATOMIC_RELAXED);

            if (owner & RTMUTEX_CONTENDED) {
                rtmutex_inc_sc(RTMUTEX_SC_ERROR_DOWNGRADES);
                owner &= RTMUTEX_OWNER_MASK;
                atomic_store(&rtmutex->owner, owner, ATOMIC_RELAXED);
            } else {
                rtmutex_inc_sc(RTMUTEX_SC_CANCELED_DOWNGRADES);
            }
        }

        goto out;
    }

    rtmutex_inc_sc(RTMUTEX_SC_WAIT_SUCCESSES);

    turnstile_own(turnstile);

    if (turnstile_empty(turnstile)) {
<<<<<<< HEAD
        prev_owner = atomic_swap_acquire(&rtmutex->owner, owner);
        assert(prev_owner == (owner | bits));
=======
        rtmutex_inc_sc(RTMUTEX_SC_DOWNGRADES);
        owner = atomic_swap(&rtmutex->owner, self, ATOMIC_RELAXED);
        assert(owner == (self | bits));
>>>>>>> 1f35ffbb
    }

out:
    turnstile_return(turnstile);

    /*
     * A lock owner should never perform priority propagation on itself,
     * because this process is done using its own priority, potentially
     * introducing unbounded priority inversion.
     * Instead, let new waiters do it, using their own priority.
     */

    return error;
}

void
rtmutex_lock_slow(struct rtmutex *rtmutex)
{
    __unused int error;

    error = rtmutex_lock_slow_common(rtmutex, false, 0);
    assert(!error);
}

int
rtmutex_timedlock_slow(struct rtmutex *rtmutex, uint64_t ticks)
{
    return rtmutex_lock_slow_common(rtmutex, true, ticks);
}

void
rtmutex_unlock_slow(struct rtmutex *rtmutex)
{
    struct turnstile *turnstile;
    uintptr_t owner;

    for (;;) {
        turnstile = turnstile_acquire(rtmutex);

        if (turnstile != NULL) {
            break;
        }

<<<<<<< HEAD
    prev_owner = atomic_swap_release(&rtmutex->owner,
                                     RTMUTEX_FORCE_WAIT | RTMUTEX_CONTENDED);
    assert((prev_owner & RTMUTEX_OWNER_MASK) == owner);
=======
        owner = rtmutex_unlock_fast(rtmutex);

        if (!(owner & RTMUTEX_CONTENDED)) {
            goto out;
        }
    }

    owner = atomic_swap_release(&rtmutex->owner,
                                RTMUTEX_FORCE_WAIT | RTMUTEX_CONTENDED);
    assert(rtmutex_get_thread(owner) == thread_self());
>>>>>>> 1f35ffbb

    turnstile_disown(turnstile);
    turnstile_signal(turnstile);

    turnstile_release(turnstile);

out:
    thread_propagate_priority();
}

static int
rtmutex_setup(void)
{
    rtmutex_setup_debug();
    return 0;
}

INIT_OP_DEFINE(rtmutex_setup,
#if RTMUTEX_DEBUG
               INIT_OP_DEP(syscnt_setup, true),
#endif /* RTMUTEX_DEBUG */
               );<|MERGE_RESOLUTION|>--- conflicted
+++ resolved
@@ -20,21 +20,14 @@
 #include <stddef.h>
 #include <stdint.h>
 
-<<<<<<< HEAD
-#include <kern/assert.h>
-#include <kern/atomic.h>
-=======
 #include <kern/atomic.h>
 #include <kern/init.h>
 #include <kern/macros.h>
->>>>>>> 1f35ffbb
 #include <kern/rtmutex.h>
 #include <kern/rtmutex_i.h>
 #include <kern/rtmutex_types.h>
 #include <kern/thread.h>
 #include <kern/turnstile.h>
-<<<<<<< HEAD
-=======
 
 #ifndef RTMUTEX_DEBUG
 #define RTMUTEX_DEBUG 0
@@ -52,14 +45,10 @@
 };
 
 static struct syscnt rtmutex_sc_array[RTMUTEX_NR_SCS];
->>>>>>> 1f35ffbb
 
 static void
 rtmutex_register_sc(unsigned int index, const char *name)
 {
-<<<<<<< HEAD
-    atomic_or_acq_rel(&rtmutex->owner, RTMUTEX_CONTENDED);
-=======
     assert(index < ARRAY_SIZE(rtmutex_sc_array));
     syscnt_register(&rtmutex_sc_array[index], name);
 }
@@ -77,7 +66,6 @@
                         "rtmutex_error_downgrades");
     rtmutex_register_sc(RTMUTEX_SC_CANCELED_DOWNGRADES,
                         "rtmutex_canceled_downgrades");
->>>>>>> 1f35ffbb
 }
 
 static void
@@ -123,13 +111,8 @@
     bits = RTMUTEX_CONTENDED;
 
     for (;;) {
-<<<<<<< HEAD
-        prev_owner = atomic_cas_acquire(&rtmutex->owner, bits, owner | bits);
-        assert((prev_owner & bits) == bits);
-=======
         owner = atomic_cas_acquire(&rtmutex->owner, bits, self | bits);
         assert((owner & bits) == bits);
->>>>>>> 1f35ffbb
 
         if (owner == bits) {
             break;
@@ -179,14 +162,9 @@
     turnstile_own(turnstile);
 
     if (turnstile_empty(turnstile)) {
-<<<<<<< HEAD
-        prev_owner = atomic_swap_acquire(&rtmutex->owner, owner);
-        assert(prev_owner == (owner | bits));
-=======
         rtmutex_inc_sc(RTMUTEX_SC_DOWNGRADES);
         owner = atomic_swap(&rtmutex->owner, self, ATOMIC_RELAXED);
         assert(owner == (self | bits));
->>>>>>> 1f35ffbb
     }
 
 out:
@@ -230,11 +208,6 @@
             break;
         }
 
-<<<<<<< HEAD
-    prev_owner = atomic_swap_release(&rtmutex->owner,
-                                     RTMUTEX_FORCE_WAIT | RTMUTEX_CONTENDED);
-    assert((prev_owner & RTMUTEX_OWNER_MASK) == owner);
-=======
         owner = rtmutex_unlock_fast(rtmutex);
 
         if (!(owner & RTMUTEX_CONTENDED)) {
@@ -245,7 +218,6 @@
     owner = atomic_swap_release(&rtmutex->owner,
                                 RTMUTEX_FORCE_WAIT | RTMUTEX_CONTENDED);
     assert(rtmutex_get_thread(owner) == thread_self());
->>>>>>> 1f35ffbb
 
     turnstile_disown(turnstile);
     turnstile_signal(turnstile);
