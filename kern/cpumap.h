/*
 * Copyright (c) 2013-2014 Richard Braun.
 *
 * This program is free software: you can redistribute it and/or modify
 * it under the terms of the GNU General Public License as published by
 * the Free Software Foundation, either version 3 of the License, or
 * (at your option) any later version.
 *
 * This program is distributed in the hope that it will be useful,
 * but WITHOUT ANY WARRANTY; without even the implied warranty of
 * MERCHANTABILITY or FITNESS FOR A PARTICULAR PURPOSE.  See the
 * GNU General Public License for more details.
 *
 * You should have received a copy of the GNU General Public License
 * along with this program.  If not, see <http://www.gnu.org/licenses/>.
 *
 *
 * Processors represented as bit maps.
 *
 * This module acts as a convenient frontend for the bitmap and kmem modules.
 * Since the size of a CPU map varies with the maximum number of processors
 * that can be managed by the system, maps must not be allocated from the
 * stack.
 */

#ifndef _KERN_CPUMAP_H
#define _KERN_CPUMAP_H

#include <kern/bitmap.h>
#include <kern/init.h>

struct cpumap {
    BITMAP_DECLARE(cpus, X15_MAX_CPUS);
};

static inline void
cpumap_zero(struct cpumap *cpumap)
{
    bitmap_zero(cpumap->cpus, X15_MAX_CPUS);
}

static inline void
cpumap_fill(struct cpumap *cpumap)
{
    bitmap_fill(cpumap->cpus, X15_MAX_CPUS);
}

static inline void
cpumap_copy(struct cpumap *dest, const struct cpumap *src)
{
    bitmap_copy(dest->cpus, src->cpus, X15_MAX_CPUS);
}

static inline int
cpumap_cmp(const struct cpumap *a, const struct cpumap *b)
{
    return bitmap_cmp(a->cpus, b->cpus, X15_MAX_CPUS);
}

static inline void
cpumap_set(struct cpumap *cpumap, int index)
{
    bitmap_set(cpumap->cpus, index);
}

static inline void
cpumap_set_atomic(struct cpumap *cpumap, int index)
{
    bitmap_set_atomic(cpumap->cpus, index);
}

static inline void
cpumap_clear(struct cpumap *cpumap, int index)
{
    bitmap_clear(cpumap->cpus, index);
}

static inline void
cpumap_clear_atomic(struct cpumap *cpumap, int index)
{
    bitmap_clear_atomic(cpumap->cpus, index);
}

static inline int
cpumap_test(const struct cpumap *cpumap, int index)
{
    return bitmap_test(cpumap->cpus, index);
}

static inline void
cpumap_and(struct cpumap *a, const struct cpumap *b)
{
    bitmap_and(a->cpus, b->cpus, X15_MAX_CPUS);
}

static inline void
cpumap_or(struct cpumap *a, const struct cpumap *b)
{
    bitmap_or(a->cpus, b->cpus, X15_MAX_CPUS);
}

static inline void
cpumap_xor(struct cpumap *a, const struct cpumap *b)
{
    bitmap_xor(a->cpus, b->cpus, X15_MAX_CPUS);
}

static inline int
cpumap_find_next(const struct cpumap *cpumap, int index)
{
    return bitmap_find_next(cpumap->cpus, X15_MAX_CPUS, index);
}

static inline int
cpumap_find_first(const struct cpumap *cpumap)
{
    return bitmap_find_first(cpumap->cpus, X15_MAX_CPUS);
}

static inline int
cpumap_find_next_zero(const struct cpumap *cpumap, int index)
{
    return bitmap_find_next_zero(cpumap->cpus, X15_MAX_CPUS, index);
}

static inline int
cpumap_find_first_zero(const struct cpumap *cpumap)
{
    return bitmap_find_first_zero(cpumap->cpus, X15_MAX_CPUS);
}

#define cpumap_for_each(cpumap, index) \
    bitmap_for_each((cpumap)->cpus, X15_MAX_CPUS, index)

#define cpumap_for_each_zero(cpumap, index) \
    bitmap_for_each_zero((cpumap)->cpus, X15_MAX_CPUS, index)
<<<<<<< HEAD

/*
 * Initialize the cpumap module.
 */
void cpumap_setup(void);
=======
>>>>>>> 1f35ffbb

/*
 * Return a cpumap representing all active processors.
 *
 * Until the cpumap module is initialized, the cpumap returned by this
 * function describes the BSP only.
 */
const struct cpumap * cpumap_all(void);

/*
 * Allocate a CPU map.
 *
 * The new map is uninitialized.
 */
int cpumap_create(struct cpumap **cpumapp);

/*
 * Release a CPU map.
 */
void cpumap_destroy(struct cpumap *cpumap);

/*
 * Check the validity of a CPU map.
 *
 * If the map doesn't identify at least one managed processor, return
 * ERROR_INVAL.
 */
int cpumap_check(const struct cpumap *cpumap);

/*
 * This init operation provides :
 *  - cpumap creation
 *  - module fully initialized
 */
INIT_OP_DECLARE(cpumap_setup);

#endif /* _KERN_CPUMAP_H */<|MERGE_RESOLUTION|>--- conflicted
+++ resolved
@@ -134,14 +134,6 @@
 
 #define cpumap_for_each_zero(cpumap, index) \
     bitmap_for_each_zero((cpumap)->cpus, X15_MAX_CPUS, index)
-<<<<<<< HEAD
-
-/*
- * Initialize the cpumap module.
- */
-void cpumap_setup(void);
-=======
->>>>>>> 1f35ffbb
 
 /*
  * Return a cpumap representing all active processors.
