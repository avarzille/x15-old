/*
 * Copyright (c) 2014-2017 Richard Braun.
 *
 * This program is free software: you can redistribute it and/or modify
 * it under the terms of the GNU General Public License as published by
 * the Free Software Foundation, either version 3 of the License, or
 * (at your option) any later version.
 *
 * This program is distributed in the hope that it will be useful,
 * but WITHOUT ANY WARRANTY; without even the implied warranty of
 * MERCHANTABILITY or FITNESS FOR A PARTICULAR PURPOSE.  See the
 * GNU General Public License for more details.
 *
 * You should have received a copy of the GNU General Public License
 * along with this program.  If not, see <http://www.gnu.org/licenses/>.
 */

#include <assert.h>
#include <stddef.h>
#include <stdint.h>
#include <string.h>

#include <kern/error.h>
#include <kern/init.h>
#include <kern/log.h>
#include <kern/macros.h>
#include <kern/panic.h>
#include <kern/percpu.h>
#include <machine/cpu.h>
#include <vm/vm_kmem.h>
#include <vm/vm_page.h>

void *percpu_areas[X15_MAX_CPUS] __read_mostly;

static void *percpu_area_content __initdata;
static size_t percpu_area_size __initdata;
static int percpu_skip_warning __initdata;

static int __init
percpu_bootstrap(void)
{
    percpu_areas[0] = &_percpu;
    return 0;
}

INIT_OP_DEFINE(percpu_bootstrap);

static int __init
percpu_setup(void)
{
    struct vm_page *page;
    unsigned int order;

<<<<<<< HEAD
    percpu_area_size = &_epercpu - &_percpu;
    printk("percpu: max_cpus: %u, section size: %zuk\n", X15_MAX_CPUS,
           percpu_area_size >> 10);
=======
    percpu_area_size = &_percpu_end - &_percpu;
    log_info("percpu: max_cpus: %u, section size: %zuk", X15_MAX_CPUS,
             percpu_area_size >> 10);
>>>>>>> 1f35ffbb
    assert(vm_page_aligned(percpu_area_size));

    if (percpu_area_size == 0) {
        return 0;
    }

    order = vm_page_order(percpu_area_size);
    page = vm_page_alloc(order, VM_PAGE_SEL_DIRECTMAP, VM_PAGE_KERNEL);

    if (page == NULL) {
        panic("percpu: unable to allocate memory for percpu area content");
    }

    percpu_area_content = vm_page_direct_ptr(page);
    memcpy(percpu_area_content, &_percpu, percpu_area_size);
    return 0;
}

INIT_OP_DEFINE(percpu_setup,
               INIT_OP_DEP(percpu_bootstrap, true),
               INIT_OP_DEP(vm_page_setup, true));

int __init
percpu_add(unsigned int cpu)
{
    struct vm_page *page;
    unsigned int order;

    if (cpu >= ARRAY_SIZE(percpu_areas)) {
        if (!percpu_skip_warning) {
            log_warning("percpu: ignoring processor beyond id %zu",
                        ARRAY_SIZE(percpu_areas) - 1);
            percpu_skip_warning = 1;
        }

        return ERROR_INVAL;
    }

    if (percpu_areas[cpu] != NULL) {
        log_err("percpu: id %u ignored, already registered", cpu);
        return ERROR_INVAL;
    }

    if (percpu_area_size == 0) {
        goto out;
    }

    order = vm_page_order(percpu_area_size);
    page = vm_page_alloc(order, VM_PAGE_SEL_DIRECTMAP, VM_PAGE_KERNEL);

    if (page == NULL) {
        log_err("percpu: unable to allocate percpu area");
        return ERROR_NOMEM;
    }

    percpu_areas[cpu] = vm_page_direct_ptr(page);
    memcpy(percpu_area(cpu), percpu_area_content, percpu_area_size);

out:
    return 0;
}

static int __init
percpu_cleanup(void)
{
    struct vm_page *page;
    uintptr_t va;

    va = (uintptr_t)percpu_area_content;
    page = vm_page_lookup(vm_page_direct_pa(va));
    vm_page_free(page, vm_page_order(percpu_area_size));
    return 0;
}

INIT_OP_DEFINE(percpu_cleanup,
               INIT_OP_DEP(cpu_mp_probe, true),
               INIT_OP_DEP(percpu_setup, true),
               INIT_OP_DEP(vm_page_setup, true));<|MERGE_RESOLUTION|>--- conflicted
+++ resolved
@@ -51,15 +51,9 @@
     struct vm_page *page;
     unsigned int order;
 
-<<<<<<< HEAD
-    percpu_area_size = &_epercpu - &_percpu;
-    printk("percpu: max_cpus: %u, section size: %zuk\n", X15_MAX_CPUS,
-           percpu_area_size >> 10);
-=======
     percpu_area_size = &_percpu_end - &_percpu;
     log_info("percpu: max_cpus: %u, section size: %zuk", X15_MAX_CPUS,
              percpu_area_size >> 10);
->>>>>>> 1f35ffbb
     assert(vm_page_aligned(percpu_area_size));
 
     if (percpu_area_size == 0) {
