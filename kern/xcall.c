--- conflicted
+++ resolved
@@ -50,11 +50,7 @@
  * between multiple cross-calls.
  */
 struct xcall_cpu_data {
-<<<<<<< HEAD
-    struct xcall send_calls[X15_MAX_CPUS];
-=======
     alignas(CPU_L1_SIZE) struct xcall send_calls[X15_MAX_CPUS];
->>>>>>> 1f35ffbb
 
     struct xcall *recv_call;
     struct spinlock lock;
@@ -163,11 +159,7 @@
     struct xcall_cpu_data *cpu_data;
     struct xcall *call;
 
-<<<<<<< HEAD
-    thread_assert_interrupted();
-=======
     assert(thread_check_intr_context());
->>>>>>> 1f35ffbb
 
     cpu_data = xcall_cpu_data_get();
     call = xcall_cpu_data_get_recv_call(cpu_data);
