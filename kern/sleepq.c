--- conflicted
+++ resolved
@@ -223,13 +223,8 @@
     sleepq->next_free = NULL;
 }
 
-<<<<<<< HEAD
-void __init
-sleepq_bootstrap(void)
-=======
 static int __init
 sleepq_setup(void)
->>>>>>> 1f35ffbb
 {
     unsigned int i;
 
@@ -240,11 +235,7 @@
     for (i = 0; i < ARRAY_SIZE(sleepq_cond_htable); i++) {
         sleepq_bucket_init(&sleepq_cond_htable[i]);
     }
-}
-
-void __init
-sleepq_setup(void)
-{
+
     kmem_cache_init(&sleepq_cache, "sleepq", sizeof(struct sleepq),
                     CPU_L1_SIZE, sleepq_ctor, 0);
     return 0;
@@ -277,8 +268,6 @@
 
 struct sleepq *
 sleepq_acquire(const void *sync_obj, bool condition, unsigned long *flags)
-<<<<<<< HEAD
-=======
 {
     struct sleepq_bucket *bucket;
     struct sleepq *sleepq;
@@ -301,7 +290,6 @@
 
 struct sleepq *
 sleepq_tryacquire(const void *sync_obj, bool condition, unsigned long *flags)
->>>>>>> 1f35ffbb
 {
     struct sleepq_bucket *bucket;
     struct sleepq *sleepq;
@@ -311,15 +299,11 @@
 
     bucket = sleepq_bucket_get(sync_obj, condition);
 
-<<<<<<< HEAD
-    spinlock_lock_intr_save(&bucket->lock, flags);
-=======
     error = spinlock_trylock_intr_save(&bucket->lock, flags);
 
     if (error) {
         return NULL;
     }
->>>>>>> 1f35ffbb
 
     sleepq = sleepq_bucket_lookup(bucket, sync_obj);
 
