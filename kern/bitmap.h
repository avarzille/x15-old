--- conflicted
+++ resolved
@@ -29,10 +29,6 @@
 
 #include <kern/atomic.h>
 #include <kern/bitmap_i.h>
-<<<<<<< HEAD
-#include <kern/limits.h>
-=======
->>>>>>> 1f35ffbb
 
 #define BITMAP_DECLARE(name, nr_bits) unsigned long name[BITMAP_LONGS(nr_bits)]
 
@@ -82,11 +78,7 @@
         bitmap_lookup(&bm, &bit);
     }
 
-<<<<<<< HEAD
-    atomic_or_acq_rel(bm, bitmap_mask(bit));
-=======
     atomic_or(bm, bitmap_mask(bit), ATOMIC_RELEASE);
->>>>>>> 1f35ffbb
 }
 
 static inline void
@@ -106,11 +98,7 @@
         bitmap_lookup(&bm, &bit);
     }
 
-<<<<<<< HEAD
-    atomic_and_acq_rel(bm, ~bitmap_mask(bit));
-=======
     atomic_and(bm, ~bitmap_mask(bit), ATOMIC_RELEASE);
->>>>>>> 1f35ffbb
 }
 
 static inline int
