--- conflicted
+++ resolved
@@ -10,8 +10,6 @@
         include/limits.h                                    \
         include/stdio.h                                     \
         include/string.h
-
-EXTRA_DIST += tools/qemu.sh
 
 x15_SOURCES +=                                              \
         kern/arg.c                                          \
@@ -136,93 +134,9 @@
 
 if ENABLE_SHELL
 x15_SOURCES +=                                              \
-<<<<<<< HEAD
-	kern/assert.h                                       \
-	kern/atomic.h                                       \
-	kern/bitmap.c                                       \
-	kern/bitmap.h                                       \
-	kern/bitmap_i.h                                     \
-	kern/condition.c                                    \
-	kern/condition.h                                    \
-	kern/condition_types.h                              \
-	kern/config.h                                       \
-	kern/cpumap.c                                       \
-	kern/cpumap.h                                       \
-	kern/error.c                                        \
-	kern/error.h                                        \
-	kern/init.h                                         \
-	kern/kernel.c                                       \
-	kern/kernel.h                                       \
-	kern/kmem.c                                         \
-	kern/kmem.h                                         \
-	kern/kmem_i.h                                       \
-	kern/limits.h                                       \
-	kern/list.h                                         \
-	kern/list_types.h                                   \
-	kern/llsync.c                                       \
-	kern/llsync.h                                       \
-	kern/llsync_i.h                                     \
-	kern/log2.h                                         \
-	kern/macros.h                                       \
-	kern/mutex.c                                        \
-	kern/mutex.h                                        \
-	kern/mutex_i.h                                      \
-	kern/mutex_types.h                                  \
-	kern/panic.c                                        \
-	kern/panic.h                                        \
-	kern/param.h                                        \
-	kern/percpu.c                                       \
-	kern/percpu.h                                       \
-	kern/plist.c                                        \
-	kern/plist.h                                        \
-	kern/plist_types.h                                  \
-	kern/printk.c                                       \
-	kern/printk.h                                       \
-	kern/rbtree.c                                       \
-	kern/rbtree.h                                       \
-	kern/rbtree_i.h                                     \
-	kern/rdxtree.c                                      \
-	kern/rdxtree.h                                      \
-	kern/rdxtree_i.h                                    \
-	kern/rtmutex.c                                      \
-	kern/rtmutex.h                                      \
-	kern/rtmutex_i.h                                    \
-	kern/rtmutex_types.h                                \
-	kern/semaphore.c                                    \
-	kern/semaphore.h                                    \
-	kern/semaphore_types.h                              \
-	kern/sleepq.c                                       \
-	kern/sleepq.h                                       \
-	kern/spinlock.h                                     \
-	kern/spinlock_i.h                                   \
-	kern/spinlock_types.h                               \
-	kern/sprintf.c                                      \
-	kern/sprintf.h                                      \
-	kern/sref.c                                         \
-	kern/sref.h                                         \
-	kern/sref_i.h                                       \
-	kern/string.c                                       \
-	kern/string.h                                       \
-	kern/syscnt.c                                       \
-	kern/syscnt.h                                       \
-	kern/task.c                                         \
-	kern/task.h                                         \
-	kern/thread.c                                       \
-	kern/thread.h                                       \
-	kern/thread_i.h                                     \
-	kern/turnstile.c                                    \
-	kern/turnstile.h                                    \
-	kern/turnstile_types.h                              \
-	kern/types.h                                        \
-	kern/work.c                                         \
-	kern/work.h                                         \
-	kern/xcall.c                                        \
-	kern/xcall.h
-=======
         kern/shell.c                                        \
         kern/shell.h
 endif ENABLE_SHELL
->>>>>>> 1f35ffbb
 
 x15_SOURCES +=                                              \
         vm/vm_adv.h                                         \
